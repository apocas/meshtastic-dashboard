#!/usr/bin/env python3
"""
Meshtastic Dashboard Runner
Starts both the MQTT decoder and Flask web server in separate threads
"""

import os
import sys
import threading
import time
from dotenv import load_dotenv

# Load environment variables
load_dotenv()

def run_mqtt_decoder():
    """Run the MQTT decoder in a separate thread"""
    from main import main as mqtt_main
    try:
        print("[🚀] Starting MQTT decoder...")
        mqtt_main()
    except Exception as e:
        print(f"[❌] MQTT decoder error: {e}")
        import traceback
        traceback.print_exc()

def run_flask_app():
    """Run the Flask web server"""
    from app import app, socketio
<<<<<<< HEAD
    
    # Get host and port from environment variables with defaults
    host = os.getenv('HOST', '0.0.0.0')
    port = int(os.getenv('PORT', '5000'))
    
=======
    host = os.getenv('HOST', '0.0.0.0')
    port = int(os.getenv('PORT', 5000))
>>>>>>> dc21bffa
    try:
        print(f"[🚀] Starting Flask web server on http://{host}:{port}")
        socketio.run(app, host=host, port=port, debug=False, allow_unsafe_werkzeug=True)
    except Exception as e:
        print(f"[❌] Flask server error: {e}")
        import traceback
        traceback.print_exc()

def main():
    """Main function to start both services"""
    print("=" * 60)
    print("🌐 Meshtastic Network Dashboard")
    print("=" * 60)
    print()
    
    # Validate environment variables
    required_vars = ["MQTT_BROKER", "MQTT_TOPIC", "MQTT_USERNAME", "MQTT_PASSWORD"]
    missing_vars = [var for var in required_vars if not os.getenv(var)]
    
    if missing_vars:
        print(f"[❌] Missing required environment variables: {', '.join(missing_vars)}")
        print("Please check your .env file")
        sys.exit(1)
    
    print(f"[ℹ️] MQTT Broker: {os.getenv('MQTT_BROKER')}")
    print(f"[ℹ️] MQTT Topic: {os.getenv('MQTT_TOPIC')}")
<<<<<<< HEAD
    
    # Get host and port for display
    host = os.getenv('HOST', '0.0.0.0')
    port = os.getenv('PORT', '5000')
=======
    host = os.getenv('HOST', '0.0.0.0')
    port = int(os.getenv('PORT', 5000))
    # Show localhost for convenience but note the actual host
>>>>>>> dc21bffa
    display_host = 'localhost' if host == '0.0.0.0' else host
    print(f"[ℹ️] Web Dashboard: http://{display_host}:{port}")
    print()
    
    # Start MQTT decoder in a separate thread
    mqtt_thread = threading.Thread(target=run_mqtt_decoder, daemon=True)
    mqtt_thread.start()
    
    # Give MQTT decoder a moment to start
    time.sleep(2)
    
    # Start Flask app (this will block)
    try:
        run_flask_app()
    except KeyboardInterrupt:
        print("\n[🛑] Shutting down dashboard...")
        sys.exit(0)

if __name__ == "__main__":
    main()<|MERGE_RESOLUTION|>--- conflicted
+++ resolved
@@ -27,16 +27,8 @@
 def run_flask_app():
     """Run the Flask web server"""
     from app import app, socketio
-<<<<<<< HEAD
-    
-    # Get host and port from environment variables with defaults
-    host = os.getenv('HOST', '0.0.0.0')
-    port = int(os.getenv('PORT', '5000'))
-    
-=======
     host = os.getenv('HOST', '0.0.0.0')
     port = int(os.getenv('PORT', 5000))
->>>>>>> dc21bffa
     try:
         print(f"[🚀] Starting Flask web server on http://{host}:{port}")
         socketio.run(app, host=host, port=port, debug=False, allow_unsafe_werkzeug=True)
@@ -63,16 +55,9 @@
     
     print(f"[ℹ️] MQTT Broker: {os.getenv('MQTT_BROKER')}")
     print(f"[ℹ️] MQTT Topic: {os.getenv('MQTT_TOPIC')}")
-<<<<<<< HEAD
-    
-    # Get host and port for display
-    host = os.getenv('HOST', '0.0.0.0')
-    port = os.getenv('PORT', '5000')
-=======
     host = os.getenv('HOST', '0.0.0.0')
     port = int(os.getenv('PORT', 5000))
     # Show localhost for convenience but note the actual host
->>>>>>> dc21bffa
     display_host = 'localhost' if host == '0.0.0.0' else host
     print(f"[ℹ️] Web Dashboard: http://{display_host}:{port}")
     print()
