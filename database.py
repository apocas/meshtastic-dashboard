import sqlite3
import json
from datetime import datetime
import threading
<<<<<<< HEAD
import random
=======
import math
>>>>>>> dc21bffa

class MeshtasticDB:
    def __init__(self, db_path="meshtastic.db"):
        self.db_path = db_path
        self.lock = threading.Lock()
        self.init_database()
    
    def init_database(self):
        """Initialize the database with required tables"""
        with sqlite3.connect(self.db_path) as conn:
            conn.execute('''
                CREATE TABLE IF NOT EXISTS nodes (
                    node_id TEXT PRIMARY KEY,
                    long_name TEXT,
                    short_name TEXT,
                    hardware_model INTEGER,
                    latitude REAL,
                    longitude REAL,
                    altitude REAL,
                    position_quality TEXT DEFAULT 'unknown',
                    last_seen TIMESTAMP,
                    battery_level INTEGER,
                    voltage REAL,
                    snr REAL,
                    rssi INTEGER,
                    channel INTEGER,
                    firmware_version TEXT,
                    role INTEGER,
                    is_licensed BOOLEAN
                )
            ''')
            
            # Add position_quality column if it doesn't exist (for existing databases)
            try:
                conn.execute('ALTER TABLE nodes ADD COLUMN position_quality TEXT DEFAULT \'unknown\'')
                conn.execute('UPDATE nodes SET position_quality = \'confirmed\' WHERE latitude IS NOT NULL AND longitude IS NOT NULL')
            except sqlite3.OperationalError:
                # Column already exists, ignore
                pass
            
            conn.execute('''
                CREATE TABLE IF NOT EXISTS packets (
                    id INTEGER PRIMARY KEY AUTOINCREMENT,
                    packet_id TEXT,
                    from_node TEXT,
                    to_node TEXT,
                    portnum INTEGER,
                    channel INTEGER,
                    hop_limit INTEGER,
                    want_ack BOOLEAN,
                    rx_time TIMESTAMP,
                    rx_snr REAL,
                    rx_rssi INTEGER,
                    payload_type TEXT,
                    payload_data TEXT,
                    gateway_id TEXT,
                    timestamp TIMESTAMP DEFAULT CURRENT_TIMESTAMP
                )
            ''')
            
            # Drop old connections table if it exists (migration)
            conn.execute('DROP TABLE IF EXISTS connections')
            
            conn.commit()
    
    def update_node(self, node_data):
        """Update or insert node data"""
        with self.lock:
            with sqlite3.connect(self.db_path) as conn:
                node_id = node_data.get('node_id')
                if not node_id:
                    return
                
                # Check if node exists
                existing = conn.execute('SELECT * FROM nodes WHERE node_id = ?', (node_id,)).fetchone()
                needs_triangulation = False
                
                if existing:
                    # Node exists, update only the provided fields
                    update_fields = []
                    update_values = []
                    
                    for field in ['long_name', 'short_name', 'hardware_model', 'latitude', 'longitude', 'altitude', 
                                  'battery_level', 'voltage', 'snr', 'rssi', 'channel', 'firmware_version', 'role', 'is_licensed']:
                        if field in node_data and node_data[field] is not None:
                            update_fields.append(f"{field} = ?")
                            update_values.append(node_data[field])
                    
                    # Set position quality if coordinates are provided
                    if 'latitude' in node_data and 'longitude' in node_data:
                        if node_data['latitude'] is not None and node_data['longitude'] is not None:
                            update_fields.append("position_quality = ?")
                            update_values.append('confirmed')
                    
                    # Always update last_seen
                    update_fields.append("last_seen = ?")
                    update_values.append(datetime.now())
                    update_values.append(node_id)  # for WHERE clause
                    
                    if update_fields:
                        query = f"UPDATE nodes SET {', '.join(update_fields)} WHERE node_id = ?"
                        conn.execute(query, update_values)
                        
                        # Log position updates
                        if 'latitude' in node_data or 'longitude' in node_data:
                            print(f"[📍] Updated position for {node_id}: lat={node_data.get('latitude')}, lon={node_data.get('longitude')}")
                else:
                    # Node doesn't exist, insert new record
                    position_quality = 'confirmed' if (node_data.get('latitude') is not None and node_data.get('longitude') is not None) else 'unknown'
                    
                    conn.execute('''
                        INSERT INTO nodes (
                            node_id, long_name, short_name, hardware_model,
                            latitude, longitude, altitude, position_quality, last_seen,
                            battery_level, voltage, snr, rssi, channel,
                            firmware_version, role, is_licensed
                        ) VALUES (?, ?, ?, ?, ?, ?, ?, ?, ?, ?, ?, ?, ?, ?, ?, ?, ?)
                    ''', (
                        node_data.get('node_id'),
                        node_data.get('long_name'),
                        node_data.get('short_name'),
                        node_data.get('hardware_model'),
                        node_data.get('latitude'),
                        node_data.get('longitude'),
                        node_data.get('altitude'),
                        position_quality,
                        datetime.now(),
                        node_data.get('battery_level'),
                        node_data.get('voltage'),
                        node_data.get('snr'),
                        node_data.get('rssi'),
                        node_data.get('channel'),
                        node_data.get('firmware_version'),
                        node_data.get('role'),
                        node_data.get('is_licensed')
                    ))
                
                conn.commit()
                
                # Check if new node needs triangulation (without confirmed position)
                needs_triangulation = (node_data.get('latitude') is None or 
                                     node_data.get('longitude') is None)
                
        # For new nodes, attempt triangulation after the database transaction is complete
        if not existing and needs_triangulation:
            self.triangulate_single_node(node_id)
            
        # For existing nodes, check if triangulation is needed after the transaction
        elif existing:
            # Get updated node info to check if triangulation is needed
            with sqlite3.connect(self.db_path) as conn:
                updated_node = conn.execute('SELECT latitude, longitude, position_quality FROM nodes WHERE node_id = ?', (node_id,)).fetchone()
                if updated_node:
                    lat, lon, quality = updated_node
                    # Try triangulation if node doesn't have a confirmed position
                    if (lat is None or lon is None or quality != 'confirmed'):
                        self.triangulate_single_node(node_id)
    
    def add_packet(self, packet_data):
        """Add packet data"""
        with self.lock:
            with sqlite3.connect(self.db_path) as conn:
                conn.execute('''
                    INSERT INTO packets (
                        packet_id, from_node, to_node, portnum, channel,
                        hop_limit, want_ack, rx_time, rx_snr, rx_rssi,
                        payload_type, payload_data, gateway_id
                    ) VALUES (?, ?, ?, ?, ?, ?, ?, ?, ?, ?, ?, ?, ?)
                ''', (
                    packet_data.get('packet_id'),
                    packet_data.get('from_node'),
                    packet_data.get('to_node'),
                    packet_data.get('portnum'),
                    packet_data.get('channel'),
                    packet_data.get('hop_limit'),
                    packet_data.get('want_ack'),
                    packet_data.get('rx_time'),
                    packet_data.get('rx_snr'),
                    packet_data.get('rx_rssi'),
                    packet_data.get('payload_type'),
                    json.dumps(packet_data.get('payload_data', {})),
                    packet_data.get('gateway_id')
                ))
                conn.commit()
    
    def get_nodes(self):
        """Get all nodes"""
        with sqlite3.connect(self.db_path) as conn:
            conn.row_factory = sqlite3.Row
            return [dict(row) for row in conn.execute('''
                SELECT * FROM nodes 
                ORDER BY last_seen DESC
            ''').fetchall()]
    
    def get_nodes_with_position(self):
        """Get only nodes that have coordinates"""
        with sqlite3.connect(self.db_path) as conn:
            conn.row_factory = sqlite3.Row
            return [dict(row) for row in conn.execute('''
                SELECT * FROM nodes 
                WHERE latitude IS NOT NULL AND longitude IS NOT NULL
                ORDER BY last_seen DESC
            ''').fetchall()]
    
    def get_connections(self, from_node=None, to_node=None, nodes=None, hours=72):
        """Get direct RF connections between nodes based on actual radio reception
        
        A connection represents direct RF communication where:
        - One node transmitted (from_node)
        - Another node received it directly via RF (gateway_id with SNR/RSSI)
        - This indicates the nodes are within RF range of each other
        
        Args:
            from_node: Optional filter for specific transmitting node
            to_node: Optional filter for specific receiving node  
            nodes: Optional list of nodes to filter connections involving any of them
            hours: Timeframe in hours to look back (default: 72)
        """
        with sqlite3.connect(self.db_path) as conn:
            conn.row_factory = sqlite3.Row
            
            # Build the base query - focus on direct RF reception
            base_query = f'''
                SELECT 
                    CASE 
                        WHEN from_node LIKE '!%' THEN SUBSTR(from_node, 2)
                        ELSE from_node 
                    END as from_node,
                    CASE 
                        WHEN gateway_id LIKE '!%' THEN SUBSTR(gateway_id, 2)
                        ELSE gateway_id 
                    END as to_node,
                    COUNT(*) as packet_count,
                    AVG(rx_snr) as avg_snr,
                    AVG(rx_rssi) as avg_rssi,
                    MAX(timestamp) as last_seen,
                    MIN(rx_snr) as min_snr,
                    MAX(rx_snr) as max_snr,
                    MIN(rx_rssi) as min_rssi,
                    MAX(rx_rssi) as max_rssi
                FROM packets 
                WHERE 
                    -- Must have RF reception data (indicates direct reception)
                    rx_snr IS NOT NULL 
                    AND rx_rssi IS NOT NULL 
                    AND rx_snr != 0 
                    AND rx_rssi != 0
                    -- Must have a gateway_id (the actual receiving node)
                    AND gateway_id IS NOT NULL
                    AND gateway_id != ''
                    -- Sender and receiver must be different
                    AND from_node != gateway_id
                    -- Exclude broadcast packets
                    AND to_node != 'ffffffff'
                    -- Recent packets only (configurable timeframe)
                    AND datetime(timestamp) > datetime('now', '-{hours} hours')
                    -- Exclude diagnostic packets
                    AND (payload_type IS NULL OR payload_type != 'traceroute')
                    -- Focus on packets likely to indicate neighbor relationships
                    AND (
                        payload_type IN ('nodeinfo', 'position', 'telemetry', 'text') 
                        OR payload_type IS NULL
                        OR portnum IN (1, 3, 4, 67)  -- NODEINFO, POSITION, ADMIN, TELEMETRY
                    )
            '''
            
            # Add optional filters
            query_params = []
            
            if nodes is not None and len(nodes) > 0:
                # Filter for connections involving any of the specified nodes
                placeholders = ','.join(['?' for _ in nodes])
                base_query += f''' AND (
                    from_node IN ({placeholders}) OR 
                    gateway_id IN ({placeholders})
                )'''
                query_params.extend(nodes * 2)  # Add nodes list 2 times for the 2 conditions
            else:
                # Use individual node filters if nodes list is not provided
                if from_node is not None:
                    base_query += ' AND from_node = ?'
                    query_params.append(from_node)
                
                if to_node is not None:
                    base_query += ' AND gateway_id = ?'
                    query_params.append(to_node)
            
            # Complete the query - group by actual RF sender and receiver
            base_query += '''
                GROUP BY 
                    CASE 
                        WHEN from_node LIKE '!%' THEN SUBSTR(from_node, 2)
                        ELSE from_node 
                    END,
                    CASE 
                        WHEN gateway_id LIKE '!%' THEN SUBSTR(gateway_id, 2)
                        ELSE gateway_id 
                    END
                HAVING packet_count >= 2  -- Require multiple packets for reliable connection
                ORDER BY packet_count DESC, last_seen DESC
            '''
            
            return [dict(row) for row in conn.execute(base_query, query_params).fetchall()]
    
    def get_recent_packets(self, limit=100):
        """Get recent packets"""
        with sqlite3.connect(self.db_path) as conn:
            conn.row_factory = sqlite3.Row
            return [dict(row) for row in conn.execute('''
                SELECT * FROM packets 
                ORDER BY timestamp DESC 
                LIMIT ?
            ''', (limit,)).fetchall()]

    def get_node_by_id(self, node_id):
        """Get a specific node by ID"""
        with sqlite3.connect(self.db_path) as conn:
            conn.row_factory = sqlite3.Row
            result = conn.execute('SELECT * FROM nodes WHERE node_id = ?', (node_id,)).fetchone()
            return dict(result) if result else None
    
    def get_packets_by_node(self, node_id, hours=24):
        """Get packets involving a specific node from the last N hours"""
        with sqlite3.connect(self.db_path) as conn:
            conn.row_factory = sqlite3.Row
            # Get packets where the node is either sender, receiver, or gateway
            return [dict(row) for row in conn.execute('''
                SELECT * FROM packets 
                WHERE (from_node = ? OR to_node = ? OR gateway_id = ?)
                AND timestamp >= datetime('now', '-{} hours')
                ORDER BY timestamp DESC
            '''.format(hours), (node_id, node_id, node_id)).fetchall()]
    
<<<<<<< HEAD
    def update_connection(self, from_node, to_node, snr=None, rssi=None):
        """Create a packet that represents a connection between two nodes"""
        packet_data = {
            'packet_id': f'{random.randint(0x10000000, 0xffffffff):08x}',
            'from_node': from_node,
            'to_node': to_node,
            'portnum': 1,  # TEXT_MESSAGE_APP
            'channel': 0,
            'hop_limit': 3,
            'want_ack': False,
            'rx_time': datetime.now(),
            'rx_snr': snr if snr is not None else random.uniform(-20, 20),
            'rx_rssi': rssi if rssi is not None else random.randint(-100, -30),
            'payload_type': 'connection_test',
            'payload_data': {'type': 'connection_test', 'message': 'Connection test packet'},
            'gateway_id': None
        }
        
        self.add_packet(packet_data)
=======
    def get_total_packet_count(self):
        """Get total count of all packets in the database"""
        with sqlite3.connect(self.db_path) as conn:
            return conn.execute('SELECT COUNT(*) FROM packets').fetchone()[0]
    
    def get_node_neighbors(self, node_id):
        """Get all neighboring nodes (both as sender and receiver) with connection details"""
        connections = self.get_connections(nodes=[node_id])
        neighbors = []
        
        # Get the requesting node's position for GPS distance calculation
        requesting_node = self.get_node_by_id(node_id)
        requesting_has_gps = (requesting_node and 
                             requesting_node.get('latitude') is not None and 
                             requesting_node.get('longitude') is not None and
                             requesting_node.get('position_quality') == 'confirmed')
        
        for conn in connections:
            neighbor_id = None
            if conn['from_node'] == node_id:
                neighbor_id = conn['to_node']
            elif conn['to_node'] == node_id:
                neighbor_id = conn['from_node']
            
            if neighbor_id:
                neighbor_node = self.get_node_by_id(neighbor_id)
                if neighbor_node:
                    # Determine the best distance estimate
                    distance_estimate = self._estimate_distance_from_rssi(conn.get('avg_rssi', 0))
                    distance_method = 'rssi'
                    
                    # Use GPS distance if both nodes have confirmed GPS positions
                    neighbor_has_gps = (neighbor_node.get('latitude') is not None and 
                                       neighbor_node.get('longitude') is not None and
                                       neighbor_node.get('position_quality') == 'confirmed')
                    
                    if requesting_has_gps and neighbor_has_gps:
                        gps_distance = self._haversine_distance(
                            requesting_node['latitude'], requesting_node['longitude'],
                            neighbor_node['latitude'], neighbor_node['longitude']
                        )
                        distance_estimate = gps_distance
                        distance_method = 'gps'
                    
                    neighbor_data = {
                        'node': neighbor_node,
                        'connection': conn,
                        'distance_estimate': distance_estimate,
                        'distance_method': distance_method
                    }
                    neighbors.append(neighbor_data)
        
        return neighbors
    
    def _estimate_distance_from_rssi(self, rssi, tx_power=-10):
        """Estimate distance in meters from RSSI using path loss formula
        
        Args:
            rssi: Received Signal Strength Indicator in dBm
            tx_power: Transmit power in dBm (LoRa typical is around -10 to 20 dBm)
        
        Returns:
            Estimated distance in meters
        """
        if rssi == 0 or rssi is None:
            return 10000  # Unknown distance, set high value
        
        # Free space path loss formula (simplified)
        # RSSI = Tx Power - (20 * log10(distance) + 20 * log10(frequency) + 32.44)
        # For 915 MHz: frequency factor = 20 * log10(915) + 32.44 ≈ 92.4
        # Rearranging: distance = 10^((Tx Power - RSSI - 92.4) / 20)
        
        path_loss = tx_power - rssi
        if path_loss <= 0:
            return 1  # Very close
        
        # Simplified formula for 915MHz band
        distance = 10 ** ((path_loss - 32.44) / 20)
        return max(1, min(distance, 50000))  # Clamp between 1m and 50km
    
    def _haversine_distance(self, lat1, lon1, lat2, lon2):
        """Calculate the great circle distance between two points in meters"""
        R = 6371000  # Earth's radius in meters
        
        lat1_rad = math.radians(lat1)
        lat2_rad = math.radians(lat2)
        delta_lat = math.radians(lat2 - lat1)
        delta_lon = math.radians(lon2 - lon1)
        
        a = (math.sin(delta_lat / 2) ** 2 + 
             math.cos(lat1_rad) * math.cos(lat2_rad) * math.sin(delta_lon / 2) ** 2)
        c = 2 * math.atan2(math.sqrt(a), math.sqrt(1 - a))
        
        return R * c
    
    def _trilaterate(self, points):
        """Trilaterate position from multiple reference points
        
        For 2 points: Use midpoint between the two positions
        For 3+ points: Use geometric center (centroid) of all positions
        
        Args:
            points: List of dicts with keys: 'lat', 'lon', 'distance' (distance is ignored)
        
        Returns:
            Dict with 'lat', 'lon' if successful, None if failed
        """
        if len(points) < 2:
            return None
        
        if len(points) == 2:
            # For 2 points, return midpoint (less accurate)
            lat1, lon1 = points[0]['lat'], points[0]['lon']
            lat2, lon2 = points[1]['lat'], points[1]['lon']
            
            return {
                'lat': (lat1 + lat2) / 2,
                'lon': (lon1 + lon2) / 2,
                'quality': 'estimated'
            }
        
        # For 3+ points, use geometric center (centroid) of all positions
        total_lat = sum(point['lat'] for point in points)
        total_lon = sum(point['lon'] for point in points)
        count = len(points)
        
        return {
            'lat': total_lat / count,
            'lon': total_lon / count,
            'quality': 'triangulated'
        }
    
     
    def triangulate_single_node(self, node_id):
        """Attempt to triangulate position for a single node
        
        Args:
            node_id: The ID of the node to triangulate
            
        Returns:
            Dict with result info or None if failed
        """
        try:
            # Get the node to check if it already has a position
            node = self.get_node_by_id(node_id)
            if not node:
                return None
                
            # Skip if node already has a confirmed position
            if (node.get('latitude') is not None and 
                node.get('longitude') is not None and 
                node.get('position_quality') == 'confirmed'):
                return None
                
            # Get neighbors with confirmed positions
            neighbors = self.get_node_neighbors(node_id)
            positioned_neighbors = []
            gps_distance_count = 0
            
            for neighbor_data in neighbors:
                neighbor = neighbor_data['node']
                if (neighbor.get('latitude') is not None and 
                    neighbor.get('longitude') is not None and
                    neighbor.get('position_quality') == 'confirmed'):
                    
                    positioned_neighbors.append({
                        'lat': neighbor['latitude'],
                        'lon': neighbor['longitude'],
                        'distance': neighbor_data['distance_estimate'],
                        'distance_method': neighbor_data.get('distance_method', 'rssi')
                    })
                    
                    if neighbor_data.get('distance_method') == 'gps':
                        gps_distance_count += 1
            
            if len(positioned_neighbors) >= 2:
                # Attempt triangulation with improved quality assessment
                result = self._trilaterate(positioned_neighbors)
                
                if result:
                    # Simplified quality based on number of reference points
                    if len(positioned_neighbors) >= 3:
                        result['quality'] = 'triangulated'  # 3+ points
                    else:
                        result['quality'] = 'estimated'  # 2 points only
                
                if result:
                    # Update node position in a separate transaction
                    try:
                        with self.lock:
                            with sqlite3.connect(self.db_path) as conn:
                                conn.execute('''
                                    UPDATE nodes 
                                    SET latitude = ?, longitude = ?, position_quality = ?
                                    WHERE node_id = ?
                                ''', (result['lat'], result['lon'], result['quality'], node_id))
                                conn.commit()
                        
                        print(f"[📍] Auto-triangulated position for {node_id}: "
                              f"lat={result['lat']:.6f}, lon={result['lon']:.6f}, "
                              f"quality={result['quality']}")
                        
                        return {
                            'success': True,
                            'lat': result['lat'],
                            'lon': result['lon'],
                            'quality': result['quality'],
                            'reference_points': len(positioned_neighbors)
                        }
                    except Exception as db_error:
                        print(f"[❌] Database error during triangulation for {node_id}: {db_error}")
                        return None
            
            return None
            
        except Exception as e:
            print(f"[❌] Error during triangulation for {node_id}: {e}")
            return None
    
    def search_nodes(self, search_term):
        """Search for nodes by partial match in node_id, long_name, or short_name"""
        with sqlite3.connect(self.db_path) as conn:
            conn.row_factory = sqlite3.Row
            
            # Search in node_id, long_name, and short_name
            search_pattern = f'%{search_term}%'
            
            return [dict(row) for row in conn.execute('''
                SELECT node_id, long_name, short_name, latitude, longitude, position_quality, last_seen
                FROM nodes 
                WHERE node_id LIKE ? 
                   OR long_name LIKE ? 
                   OR short_name LIKE ?
                ORDER BY 
                    CASE 
                        WHEN node_id = ? THEN 1
                        WHEN node_id LIKE ? THEN 2
                        WHEN long_name LIKE ? THEN 3
                        WHEN short_name LIKE ? THEN 4
                        ELSE 5
                    END,
                    last_seen DESC
                LIMIT 10
            ''', (search_pattern, search_pattern, search_pattern, 
                  search_term, f'{search_term}%', f'{search_term}%', f'{search_term}%')).fetchall()]
>>>>>>> dc21bffa
<|MERGE_RESOLUTION|>--- conflicted
+++ resolved
@@ -2,11 +2,7 @@
 import json
 from datetime import datetime
 import threading
-<<<<<<< HEAD
-import random
-=======
 import math
->>>>>>> dc21bffa
 
 class MeshtasticDB:
     def __init__(self, db_path="meshtastic.db"):
@@ -340,27 +336,6 @@
                 ORDER BY timestamp DESC
             '''.format(hours), (node_id, node_id, node_id)).fetchall()]
     
-<<<<<<< HEAD
-    def update_connection(self, from_node, to_node, snr=None, rssi=None):
-        """Create a packet that represents a connection between two nodes"""
-        packet_data = {
-            'packet_id': f'{random.randint(0x10000000, 0xffffffff):08x}',
-            'from_node': from_node,
-            'to_node': to_node,
-            'portnum': 1,  # TEXT_MESSAGE_APP
-            'channel': 0,
-            'hop_limit': 3,
-            'want_ack': False,
-            'rx_time': datetime.now(),
-            'rx_snr': snr if snr is not None else random.uniform(-20, 20),
-            'rx_rssi': rssi if rssi is not None else random.randint(-100, -30),
-            'payload_type': 'connection_test',
-            'payload_data': {'type': 'connection_test', 'message': 'Connection test packet'},
-            'gateway_id': None
-        }
-        
-        self.add_packet(packet_data)
-=======
     def get_total_packet_count(self):
         """Get total count of all packets in the database"""
         with sqlite3.connect(self.db_path) as conn:
@@ -605,5 +580,4 @@
                     last_seen DESC
                 LIMIT 10
             ''', (search_pattern, search_pattern, search_pattern, 
-                  search_term, f'{search_term}%', f'{search_term}%', f'{search_term}%')).fetchall()]
->>>>>>> dc21bffa
+                  search_term, f'{search_term}%', f'{search_term}%', f'{search_term}%')).fetchall()]